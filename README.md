# VitaOxiPad <img align="right" width="128" height="128" src="./server/sce_sys/icon0.png" />

Turn your PS Vita into a gamepad for your PC!</p>

Based on [VitaPad by Rinnegatamante](https://github.com/Rinnegatamante/VitaPad) and [Rust-based VitaPad by saidsay-so](https://github.com/saidsay-so/VitaPad).

- [VitaOxiPad ](#vitaoxipad-)
  - [Description](#description)
  - [What works](#what-works)
  - [Uses and options](#uses-and-options)
    - [Configurations](#configurations)
  - [Installation](#installation)
    - [Requirements for Windows](#requirements-for-windows)
  - [Client compilation](#client-compilation)
    - [Windows](#windows)
  - [PS Vita server compilation](#ps-vita-server-compilation)
  - [Thanks](#thanks)
  - [Why Oxi?](#why-oxi)

<div align="center">
  <img src="./demo/demo.gif" width="60%" height="auto" alt="demo" />
</div>

## Description

VitaOxiPad is a [client-server application](https://en.wikipedia.org/wiki/Client%E2%80%93server_model) that turns your PS Vita into (almost) a DualShock 4. The PS Vita acts as a server to which the PC client will be connected within the local network (WiFi).

The server part is written in C++, the client part is written in Rust.

## What works

| Feature                         | Support | Details                                                                              |
| ------------------------------- | :-----: | ------------------------------------------------------------------------------------ |
| Buttons                         |    ✅    | -                                                                                    |
| Sticks                          |    ✅    | -                                                                                    |
| L1 and R1                       |    ✅    | Press only, as the PS Vita does not have analog triggers. This emulates a full press |
| L2/R2 and L3/R3 emulation       |    ✅    | Can be used of the back or front PS Vita digitizer for it                            |
| Select and Start                |    ✅    | -                                                                                    |
| Accelerometer and gyroscope     |    ✅    | A little less accurate than the DualShock 4, but still usable                        |
| DualShock 4 digitizer emulation |    ✅    | Emulates up to two-finger simultaneous input, same as DualShock 4                    |
| Any configuration               |    ✅    | You can choose from [ready-made configurations](#configurations)                     |
<<<<<<< HEAD
| DS4Windows support              |    ✅    | You need to enable Virtual Controller Support[*]                                     |
| Sound                           |    ❌    | Probably will never be realized                                                      |

[*] - Virtual Controller Support can be found in the [schmaldeo DS4Windows fork](https://github.com/schmaldeo/DS4Windows).
=======
| DS4Windows support              |    ✅    | You need to enable Moonlight support[*]                                              |
| Sound                           |    ❌    | Probably will never be realized                                                      |

[*] - Moonlight support can be found in the [schmaldeo DS4Windows fork](https://github.com/schmaldeo/DS4Windows).
>>>>>>> 324b6952
This option can be found in `Settings -> Device Options -> Virtual Controller Support`.

## Uses and options

```bash
$ VitaOxiPad-x64.exe --help
Usage: VitaOxiPad-x64.exe <ip> [-p <port>] [-c <config>] [--polling-interval <polling-interval>] [-d]

Create a virtual controller and fetch its data from a Vita over the network.

Positional Arguments:
  ip                IP address of the Vita to connect to

Options:
  -p, --port        port to connect to (default: 5000)
  -c, --config      buttons and touchpads config (default: standart)
  --polling-interval
                    polling interval in microseconds (minimum = 4000)
  -d, --debug       enable debug mode
  -v, --version     show version information
  --help            display usage information
```

### Configurations

There are currently 4 DualShock 4 configurations emulations that can be selected at client startup:

| Configurations name | PS Vita L1\R1 |        PS Vita front digitizer         |         PS Vita rear digitizer         |
| ------------------- | :-----------: | :------------------------------------: | :------------------------------------: |
| `standart`          |     L1\R1     |                 L3\R3                  |                 L2\R2                  |
| `alt_triggers`      |     L2\R2     |                 L3\R3                  |                 L1\R1                  |
| `rear_touchpad`     |     L1\R1     | upper area - L2\R2, lower area - L3\R3 |         DualShock 4 digitizer          |
| `front_touchpad`    |     L1\R1     |         DualShock 4 digitizer          | upper area - L2\R2, lower area - L3\R3 |

To better understand the emulation behavior, you can run [3D Controller Overlay](http://www.3d-controller-overlay.org/) after connecting your PS Vita.

## Installation

The server has to be installed on the PS Vita and the client on the PC.

### Requirements for Windows

- [ViGEmBus](https://github.com/ViGEm/ViGEmBus/releases)

## Client compilation 

### Windows

To compile on Windows you will need
- Make and Cmake;
- Flatbuffers (flatc);
- Rust (cargo).

You can use [MSYS2](https://www.msys2.org), which provides this in a convenient way.

Dependencies you will need for **MSYS2 MINGW64**:

```bash
pacman -S mingw-w64-x86_64-rust mingw-w64-x86_64-flatbuffers make git wget cmake
```

Clone the repository and log into it:

```bash
git clone --recurse-submodules https://github.com/DvaMishkiLapa/VitaOxiPad.git
cd ./VitaOxiPad
```

Build the client side:

```bash
cd ./client
cargo build --release --bin cli
```

You can check the finished binary by running in it:

```bash
 ./target/release/cli.exe your_PS_Vita_IP
```

## PS Vita server compilation

1. Make sure that you have [`cmake`](https://cmake.org) installed;
2. Make sure you have [VitaSDK](https://vitasdk.org) installed and configured (try [vdpm](https://github.com/vitasdk/vdpm));

  Sometimes, for whatever reason, `flatbuffers` are not installed in the VitaSDK (`fatal error: flatbuffers/flatbuffers.h: No such file or directory`).

  You can install it manually via vdpm. Do this after installing the VitaSDK via vdpm:

  ```bash
  ./vdpm flatbuffers
  ```

3. Install [`flatc`](https://flatbuffers.dev/flatbuffers_guide_building.html) for your system. For Linux:

  ```bash
  git clone https://github.com/google/flatbuffers.git && cd flatbuffers
  cmake -G "Unix Makefiles" -DCMAKE_BUILD_TYPE=Release
  make -j
  ./flattests # this is quick, and should print "ALL TESTS PASSED"
  sudo make install
  sudo ldconfig
  flatc --version
  ```

4. Build the project with the following commands:

  ```bash
  cmake -S server -B build
  cmake --build build
  ```

Then, install the generated `VitaOxiPad.vpk` file on your PS Vita.

## Thanks

- Thanks to all the people who contributed to [VitaSDK](https://vitasdk.org), [Vitadev Package manager](https://github.com/vitasdk/vdpm) and [ViGEm Bus Driver](https://github.com/nefarius/ViGEmBus);
- [Rinnegatamante](https://github.com/Rinnegatamante) for [the original VitaPad version](https://github.com/Rinnegatamante/VitaPad);
- [saidsay-so](https://github.com/saidsay-so) for [the improved Rust VitaPad version](https://github.com/saidsay-so/VitaPad);
- [santarl](https://github.com/santarl) for advice and help with accelerometer, gyroscope and also adding DualShock 4 digitizer emulation;
- [gl33ntwine](https://github.com/v-atamanenko) for creating [the awesome article](https://gl33ntwine.com/posts/develop-for-vita) for those new to development for the PS Vita;
- [CasualX](https://github.com/CasualX) for [ViGEm client in Rust](https://github.com/CasualX/vigem-client).

## Why Oxi?

Now there are many projects with the name VitaPad. It's very confusing.

Oxi - oxidation, the process that causes **rust**ing.<|MERGE_RESOLUTION|>--- conflicted
+++ resolved
@@ -39,17 +39,10 @@
 | Accelerometer and gyroscope     |    ✅    | A little less accurate than the DualShock 4, but still usable                        |
 | DualShock 4 digitizer emulation |    ✅    | Emulates up to two-finger simultaneous input, same as DualShock 4                    |
 | Any configuration               |    ✅    | You can choose from [ready-made configurations](#configurations)                     |
-<<<<<<< HEAD
 | DS4Windows support              |    ✅    | You need to enable Virtual Controller Support[*]                                     |
 | Sound                           |    ❌    | Probably will never be realized                                                      |
 
 [*] - Virtual Controller Support can be found in the [schmaldeo DS4Windows fork](https://github.com/schmaldeo/DS4Windows).
-=======
-| DS4Windows support              |    ✅    | You need to enable Moonlight support[*]                                              |
-| Sound                           |    ❌    | Probably will never be realized                                                      |
-
-[*] - Moonlight support can be found in the [schmaldeo DS4Windows fork](https://github.com/schmaldeo/DS4Windows).
->>>>>>> 324b6952
 This option can be found in `Settings -> Device Options -> Virtual Controller Support`.
 
 ## Uses and options
